--- conflicted
+++ resolved
@@ -33,10 +33,7 @@
 
 Run tests with: make test or go test ./...
 
-<<<<<<< HEAD
-=======
 WARNING: Do not run `make test` outside of an isolated environment, it will overwrite your global config.
->>>>>>> 88dfe9c8
 
 ## Submitting a pull request
 
