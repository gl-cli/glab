package run

import (
	"encoding/json"
	"fmt"
	"os"
	"strings"

	"gitlab.com/gitlab-org/cli/api"
	"gitlab.com/gitlab-org/cli/commands/ci/ciutils"
	"gitlab.com/gitlab-org/cli/commands/cmdutils"

	"github.com/MakeNowJust/heredoc"
	"github.com/spf13/cobra"
	"github.com/xanzy/go-gitlab"
)

var (
	PipelineVarTypeEnv  = "env_var"
	PipelineVarTypeFile = "file"
)

var envVariables = []string{}

func parseVarArg(s string) (*gitlab.PipelineVariableOptions, error) {
	// From https://pkg.go.dev/strings#Split:
	//
	// > If s does not contain sep and sep is not empty,
	// > Split returns a slice of length 1 whose only element is s.
	//
	// Therefore, the function will always return a slice of min length 1.
	v := strings.SplitN(s, ":", 2)
	if len(v) == 1 {
		return nil, fmt.Errorf("invalid argument structure")
	}
	return &gitlab.PipelineVariableOptions{
		Key:   &v[0],
		Value: &v[1],
	}, nil
}

func extractEnvVar(s string) (*gitlab.PipelineVariableOptions, error) {
	pvar, err := parseVarArg(s)
	if err != nil {
		return nil, err
	}
	pvar.VariableType = &PipelineVarTypeEnv
	return pvar, nil
}

func extractFileVar(s string) (*gitlab.PipelineVariableOptions, error) {
	pvar, err := parseVarArg(s)
	if err != nil {
		return nil, err
	}
	b, err := os.ReadFile(*pvar.Value)
	if err != nil {
		return nil, err
	}
	content := string(b)
	pvar.VariableType = &PipelineVarTypeFile
	pvar.Value = &content
	return pvar, nil
}

func NewCmdRun(f *cmdutils.Factory) *cobra.Command {
	pipelineRunCmd := &cobra.Command{
		Use:     "run [flags]",
		Short:   `Create or run a new CI/CD pipeline`,
		Aliases: []string{"create"},
		Example: heredoc.Doc(`
	glab ci run
	glab ci run -b main
	glab ci run -b main --variables-env key1:val1
	glab ci run -b main --variables-env key1:val1,key2:val2
	glab ci run -b main --variables-env key1:val1 --variables-env key2:val2
	glab ci run -b main --variables-file MYKEY:file1 --variables KEY2:some_value
	`),
		Long: ``,
		Args: cobra.ExactArgs(0),
		RunE: func(cmd *cobra.Command, args []string) error {
			var err error

			apiClient, err := f.HttpClient()
			if err != nil {
				return err
			}

			repo, err := f.BaseRepo()
			if err != nil {
				return err
			}

			pipelineVars := []*gitlab.PipelineVariableOptions{}

			if customPipelineVars, _ := cmd.Flags().GetStringSlice("variables-env"); len(customPipelineVars) > 0 {
				for _, v := range customPipelineVars {
					pvar, err := extractEnvVar(v)
					if err != nil {
						return fmt.Errorf("parsing pipeline variable expected format KEY:VALUE: %w", err)
					}
					pipelineVars = append(pipelineVars, pvar)
				}
			}

			if customPipelineFileVars, _ := cmd.Flags().GetStringSlice("variables-file"); len(customPipelineFileVars) > 0 {
				for _, v := range customPipelineFileVars {
					pvar, err := extractFileVar(v)
					if err != nil {
						return fmt.Errorf("parsing pipeline variable expected format KEY:FILENAME: %w", err)
					}
					pipelineVars = append(pipelineVars, pvar)
				}
			}

			vf, err := cmd.Flags().GetString("variables-from")
			if err != nil {
				return err
			}
			if vf != "" {
				b, err := os.ReadFile(vf)
				if err != nil {
					// Return the error encountered
					return fmt.Errorf("opening variable file: %s", vf)
				}
				var result []*gitlab.PipelineVariableOptions
				err = json.Unmarshal(b, &result)
				if err != nil {
					return fmt.Errorf("loading pipeline values: %w", err)
				}
				pipelineVars = append(pipelineVars, result...)
			}

			c := &gitlab.CreatePipelineOptions{
				Variables: &pipelineVars,
			}

			branch, err := cmd.Flags().GetString("branch")
			if err != nil {
				return err
			}
			if branch != "" {
				c.Ref = gitlab.Ptr(branch)
			} else if currentBranch, err := f.Branch(); err == nil {
				c.Ref = gitlab.Ptr(currentBranch)
			} else {
				// `ci run` is running out of a git repo
				fmt.Fprintln(f.IO.StdOut, "not in a git repository, using repository argument")
<<<<<<< HEAD
				c.Ref = gitlab.Ptr(getDefaultBranch(f))
=======
				c.Ref = gitlab.String(ciutils.GetDefaultBranch(f))
>>>>>>> 44dc7b72
			}

			pipe, err := api.CreatePipeline(apiClient, repo.FullName(), c)
			if err != nil {
				return err
			}

			fmt.Fprintln(f.IO.StdOut, "Created pipeline (id:", pipe.ID, "), status:", pipe.Status, ", ref:", pipe.Ref, ", weburl: ", pipe.WebURL, ")")
			return nil
		},
	}
	pipelineRunCmd.Flags().StringP("branch", "b", "", "Create pipeline on branch/ref <string>")
	pipelineRunCmd.Flags().StringSliceVarP(&envVariables, "variables", "", []string{}, "Pass variables to pipeline in format <key>:<value>")
	pipelineRunCmd.Flags().StringSliceVarP(&envVariables, "variables-env", "", []string{}, "Pass variables to pipeline in format <key>:<value>")
	pipelineRunCmd.Flags().StringSliceP("variables-file", "", []string{}, "Pass file contents as a file variable to pipeline in format <key>:<filename>")
	pipelineRunCmd.Flags().StringP("variables-from", "f", "", "JSON file containing variables for pipeline execution")

	return pipelineRunCmd
}<|MERGE_RESOLUTION|>--- conflicted
+++ resolved
@@ -146,11 +146,7 @@
 			} else {
 				// `ci run` is running out of a git repo
 				fmt.Fprintln(f.IO.StdOut, "not in a git repository, using repository argument")
-<<<<<<< HEAD
-				c.Ref = gitlab.Ptr(getDefaultBranch(f))
-=======
-				c.Ref = gitlab.String(ciutils.GetDefaultBranch(f))
->>>>>>> 44dc7b72
+				c.Ref = gitlab.Ptr(ciutils.GetDefaultBranch(f))
 			}
 
 			pipe, err := api.CreatePipeline(apiClient, repo.FullName(), c)
