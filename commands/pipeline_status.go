package commands

import (
	"fmt"
	"github.com/AlecAivazis/survey/v2"
	"github.com/MakeNowJust/heredoc"
	"github.com/gookit/color"
	"github.com/gosuri/uilive"
	"github.com/spf13/cobra"
	"github.com/xanzy/go-gitlab"
	"glab/internal/git"
	"math"
	"time"
)

var pipelineStatusCmd = &cobra.Command{
<<<<<<< HEAD
	Use:   "status [flags]",
	Short: `View a running pipeline on `,
=======
	Use:     "status <command> [flags]",
	Short:   `Check the status of a single pipeline`,
>>>>>>> 38f4e742
	Aliases: []string{"stats"},
	Example: heredoc.Doc(`
	$ glab pipeline status --live
	$ glab pipeline status --branch=master   // Get pipeline for master branch
	$ glab pipe status   // Get pipeline for current branch
	`),
	Long: ``,
	Args: cobra.ExactArgs(0),
	Run: func(cmd *cobra.Command, args []string) {
		if len(args) != 0 {
			cmdErr(cmd, args)
			return
		}
		branch, _ := cmd.Flags().GetString("branch")
		live, _ := cmd.Flags().GetBool("live")
		var err error
		if branch == "" {
			branch, err = git.CurrentBranch()
			if err != nil {
				er(err)
			}
		}
		l := &gitlab.ListProjectPipelinesOptions{
			Ref:     gitlab.String(branch),
			OrderBy: gitlab.String("updated_at"),
			Sort:    gitlab.String("desc"),
		}
		l.Page = 1
		l.PerPage = 1
		//pid := manip.StringToInt(args[0])
		pipes, err := getPipelines(l)
		if err != nil {
			er(err)
		}
		runningPipeline := pipes[0]
		if len(pipes) == 1 {
			isRunning := true
			retry := false
			writer := uilive.New()

			// start listening for updates and render
			writer.Start()
			for isRunning {
				jobs := getPipelineJobs(runningPipeline.ID)
				for _, job := range jobs {
					duration := fmtDuration(job.Duration)
					var status string
					switch s := job.Status; s {
					case "failed":
						status = color.Red.Sprint(s)
					case "success":
						status = color.Green.Sprint(s)
					default:
						status = color.Gray.Sprint(s)
					}
					fmt.Fprintf(writer, "(%s) • %s\t\t%s\t\t%s\n", status, duration, job.Stage, job.Name)
				}

				fmt.Fprintf(writer.Newline(), "\n%s\n", runningPipeline.WebURL)
				fmt.Fprintf(writer.Newline(), "SHA: %s\n", runningPipeline.SHA)
				fmt.Fprintf(writer.Newline(), "Pipeline State: %s\n", runningPipeline.Status)
				if runningPipeline.Status == "running" && live {
					pipes, err = getPipelines(l)
					if err != nil {
						er(err)
					}
					runningPipeline = pipes[0]
				} else {
					if runningPipeline.Status == "failed" || runningPipeline.Status == "canceled" {
						prompt := &survey.Confirm{
							Message: "Do you want to retry?",
						}
						survey.AskOne(prompt, &retry)
					}
					if retry {
						retryPipelineJob(runningPipeline.ID)
						pipes, err = getPipelines(l)
						runningPipeline = pipes[0]
					} else {
						isRunning = false
					}
				}
				time.Sleep(time.Millisecond * 0)
			}
		} else {
			er("No pipelines running on " + branch + " branch")
		}
	},
}

func retryPipelineJob(pid int) *gitlab.Pipeline {
	gitlabClient, repo := git.InitGitlabClient()
	pipe, _, err := gitlabClient.Pipelines.RetryPipelineBuild(repo, pid)
	if err != nil {
		er(err)
	}
	return pipe
}

func fmtDuration(duration float64) string {
	s := math.Mod(duration, 60)
	m := (duration - s) / 60
	s = math.Round(s)
	return fmt.Sprintf("%02vm %02vs", m, s)
}

func getPipelines(l *gitlab.ListProjectPipelinesOptions) ([]*gitlab.PipelineInfo, error) {
	gitlabClient, repo := git.InitGitlabClient()
	pipes, _, err := gitlabClient.Pipelines.ListProjectPipelines(repo, l)
	if err != nil {
		return nil, err
	}
	return pipes, nil
}

func getSinglePipeline(pid int) (*gitlab.Pipeline, error) {
	gitlabClient, repo := git.InitGitlabClient()
	pipes, _, err := gitlabClient.Pipelines.GetPipeline(repo, pid)
	if err != nil {
		return nil, err
	}
	return pipes, nil
}

func init() {
	pipelineStatusCmd.Flags().BoolP("live", "l", false, "Show status in realtime till pipeline ends")
	pipelineStatusCmd.Flags().StringP("branch", "b", "", "Check pipeline status for a branch. (Default is current branch)")
	pipelineCmd.AddCommand(pipelineStatusCmd)
}<|MERGE_RESOLUTION|>--- conflicted
+++ resolved
@@ -14,13 +14,8 @@
 )
 
 var pipelineStatusCmd = &cobra.Command{
-<<<<<<< HEAD
 	Use:   "status [flags]",
-	Short: `View a running pipeline on `,
-=======
-	Use:     "status <command> [flags]",
-	Short:   `Check the status of a single pipeline`,
->>>>>>> 38f4e742
+	Short: `View a running pipeline on current or other branch specified`,
 	Aliases: []string{"stats"},
 	Example: heredoc.Doc(`
 	$ glab pipeline status --live
